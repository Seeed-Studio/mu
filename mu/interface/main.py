--- conflicted
+++ resolved
@@ -18,13 +18,9 @@
 """
 import sys
 import logging
-<<<<<<< HEAD
 import serial
+import os.path
 from PyQt5.QtCore import QSize, Qt, pyqtSignal, QTimer, QObject, QIODevice
-=======
-import os.path
-from PyQt5.QtCore import QSize, Qt, pyqtSignal, QTimer
->>>>>>> dc7020a4
 from PyQt5.QtWidgets import (QToolBar, QAction, QDesktopWidget, QWidget,
                              QVBoxLayout, QTabWidget, QFileDialog, QMessageBox,
                              QLabel, QMainWindow, QStatusBar, QDockWidget,
@@ -432,7 +428,6 @@
         self.repl_pane.set_theme(self.theme)
         self.repl_pane.setFocus()
 
-<<<<<<< HEAD
     def add_plotter(self, plotter_pane, name):
         """
         Adds the referenced plotter pane to the application.
@@ -449,12 +444,9 @@
         self.plotter_pane.set_theme(self.theme)
         self.plotter_pane.setFocus()
 
-    def add_python3_runner(self, name, path):
-=======
     def add_python3_runner(self, script_name, working_directory,
                            interactive=False, debugger=False,
                            command_args=None, runner=None):
->>>>>>> dc7020a4
         """
         Display console output for the referenced Python script.
 
