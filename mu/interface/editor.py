--- conflicted
+++ resolved
@@ -63,14 +63,10 @@
     Represents the text editor.
     """
 
-<<<<<<< HEAD
     # Signal fired when a script or hex is droped on this editor
     open_file = pyqtSignal(str)
 
-    def __init__(self, path, text):
-=======
     def __init__(self, path, text, newline=NEWLINE):
->>>>>>> a948debc
         super().__init__()
         self.setUtf8(True)
         self.path = path
