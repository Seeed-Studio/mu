--- conflicted
+++ resolved
@@ -102,14 +102,9 @@
     """
     # PyCodeStyle reads input from files, so make a temporary file containing
     # the code.
-<<<<<<< HEAD
     code_fd, code_filename = tempfile.mkstemp()
     os.close(code_fd)
-    with open(code_filename, 'w') as code_file:
-=======
-    _, code_filename = tempfile.mkstemp()
     with open(code_filename, 'w', newline='') as code_file:
->>>>>>> 1e34e81a
         code_file.write(code)
     # Configure which PEP8 rules to ignore.
     style = StyleGuide(parse_argv=False, config_file=False)
